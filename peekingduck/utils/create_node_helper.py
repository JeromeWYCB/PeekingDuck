--- conflicted
+++ resolved
@@ -181,26 +181,15 @@
 def obj_det_change_class_name_to_id(
     node_name: str, key: str, value: List[Any]
 ) -> Tuple[str, List[int]]:
-<<<<<<< HEAD
-    """Process object detection or instance segmentation model node's detect_ids key
-    and check for any class names to be converted to object IDs.
+    """Process object detection or instance segmentation model node's detect key and
+    check for any class names to be converted to object IDs.
     E.g. person to 0, car to 2
 
     Args:
         node_name (str): to determine which object detection or instance segmentation
                          model is being used because different models can use different
                          object IDs.
-        key (str): expected to be "detect_ids"; error otherwise.
-=======
-    """Process object detection model node's detect key and check for
-    any class names to be converted to object IDs.
-    E.g. person to 0, car to 2
-
-    Args:
-        node_name (str): to determine which object detection model is being used
-                         because different models can use different object IDs.
         key (str): expected to be "detect"; error otherwise.
->>>>>>> 310ca555
         value (List[Any]): list of class names or object IDs for detection.
                            If object IDs, do nothing.
                            If class names, convert to object IDs.
