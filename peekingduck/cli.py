--- conflicted
+++ resolved
@@ -60,26 +60,24 @@
     custom_nodes_config_dir.mkdir(parents=True, exist_ok=True)
 
 
-<<<<<<< HEAD
-def create_yml(
+def create_pipeline_config_yml(
     default_nodes: List[Union[str, Dict[str, Any]]] = None,
-    default_path: str = "run_config.yml",
+    default_name: str = "pipeline_config.yml",
 ) -> None:
-    """Initializes the declarative *run_config.yml*."""
-=======
-def create_pipeline_config_yml() -> None:
-    """Initializes the declarative *pipeline_config.yml*."""
->>>>>>> 3308dd74
+    """Initializes the declarative *pipeline_config.yml*.
+
+    Args:
+        default_nodes (List[Union[str, Dict[str, Any]]]): A list of PeekingDuck
+            node. For nodes with custom configuration, use a dictionary instead
+            of a string.
+        default_name (str): Name of the pipeline config file.
+    """
     # Default yml to be discussed
     if default_nodes is None:
         default_nodes = ["input.live", "model.yolo", "draw.bbox", "output.screen"]
     default_yml = dict(nodes=default_nodes)
 
-<<<<<<< HEAD
-    with open(default_path, "w") as yml_file:
-=======
-    with open("pipeline_config.yml", "w") as yml_file:
->>>>>>> 3308dd74
+    with open(default_name, "w") as yml_file:
         yaml.dump(default_yml, yml_file, default_flow_style=False)
 
 
@@ -93,81 +91,11 @@
 
     Developed by Computer Vision Hub at AI Singapore.
     """
-<<<<<<< HEAD
     if ctx.invoked_subcommand is None:
         if verify_install:
             _verify_install()
         else:
             print(ctx.get_help())
-=======
-
-
-@cli.command()
-@click.option("--custom_folder_name", default="custom_nodes")
-def init(custom_folder_name: str) -> None:
-    """Initialize a PeekingDuck project"""
-    print("Welcome to PeekingDuck!")
-    create_custom_folder(custom_folder_name)
-    create_pipeline_config_yml()
-
-
-@cli.command()
-@click.option(
-    "--config_path",
-    default=None,
-    type=click.Path(),
-    help=(
-        "List of nodes to run. None assumes pipeline_config.yml at current working directory"
-    ),
-)
-@click.option(
-    "--log_level",
-    default="info",
-    help="""Modify log level {"critical", "error", "warning", "info", "debug"}""",
-)
-@click.option(
-    "--node_config",
-    default="None",
-    help="""Modify node configs by wrapping desired configs in a JSON string.\n
-        Example: --node_config '{"node_name": {"param_1": var_1}}'""",
-)
-@click.option(
-    "--num_iter",
-    default=None,
-    type=int,
-    help="Stop pipeline after running this number of iterations",
-)
-def run(
-    config_path: str,
-    log_level: str,
-    node_config: str,
-    num_iter: int,
-    nodes_parent_dir: str = "src",
-) -> None:
-    """Runs PeekingDuck"""
-    LoggerSetup.set_log_level(log_level)
-
-    if config_path is None:
-        curr_dir = _get_cwd()
-        if (curr_dir / "pipeline_config.yml").is_file():
-            config_path = curr_dir / "pipeline_config.yml"
-        elif (curr_dir / "run_config.yml").is_file():
-            config_path = curr_dir / "run_config.yml"
-        else:
-            config_path = curr_dir / "pipeline_config.yml"
-    pipeline_config_path = Path(config_path)
-
-    start_time = perf_counter()
-    runner = Runner(
-        pipeline_path=pipeline_config_path,
-        config_updates_cli=node_config,
-        custom_nodes_parent_subdir=nodes_parent_dir,
-        num_iter=num_iter,
-    )
-    end_time = perf_counter()
-    logger.debug(f"Startup time = {end_time - start_time:.2f} sec")
-    runner.run()
->>>>>>> 3308dd74
 
 
 @cli.command()
@@ -283,10 +211,10 @@
 @cli.command()
 @click.option("--custom_folder_name", default="custom_nodes")
 def init(custom_folder_name: str) -> None:
-    """Initializes a PeekingDuck project"""
+    """Initialize a PeekingDuck project"""
     print("Welcome to PeekingDuck!")
     create_custom_folder(custom_folder_name)
-    create_yml()
+    create_pipeline_config_yml()
 
 
 @cli.command()
@@ -332,7 +260,7 @@
     default=None,
     type=click.Path(),
     help=(
-        "List of nodes to run. None assumes run_config.yml at current working directory"
+        "List of nodes to run. None assumes pipeline_config.yml at current working directory"
     ),
 )
 @click.option(
@@ -362,15 +290,19 @@
     """Runs PeekingDuck"""
     LoggerSetup.set_log_level(log_level)
 
-    curr_dir = _get_cwd()
     if config_path is None:
-        run_config_path = curr_dir / "run_config.yml"
-    else:
-        run_config_path = Path(config_path)
+        curr_dir = _get_cwd()
+        if (curr_dir / "pipeline_config.yml").is_file():
+            config_path = curr_dir / "pipeline_config.yml"
+        elif (curr_dir / "run_config.yml").is_file():
+            config_path = curr_dir / "run_config.yml"
+        else:
+            config_path = curr_dir / "pipeline_config.yml"
+    pipeline_config_path = Path(config_path)
 
     start_time = perf_counter()
     runner = Runner(
-        run_config_path=run_config_path,
+        pipeline_path=pipeline_config_path,
         config_updates_cli=node_config,
         custom_nodes_parent_subdir=nodes_parent_dir,
         num_iter=num_iter,
@@ -477,22 +409,22 @@
     return int(math.log10(number))
 
 
-def _setup_verification(config_file_name: str) -> None:
+def _setup_verification(pipeline_config_name: str) -> None:
     """Sets up the directory structure and downloads demo video for verifying
     PeekingDuck installation.
 
     Args:
-        config_file_name (str): Name of the config YAML file for verifying
+        pipeline_config_name (str): Name of the config YAML file for verifying
             PeekingDuck installation.
     """
-    create_yml(
+    create_pipeline_config_yml(
         [
             {"input.recorded": {"input_dir": "data/verification/wave.mp4"}},
             "model.yolo",
             "draw.bbox",
             "output.screen",
         ],
-        config_file_name,
+        pipeline_config_name,
     )
     input_dir = _get_cwd() / "data" / "verification"
     input_dir.mkdir(parents=True, exist_ok=True)
@@ -514,11 +446,11 @@
     """
     LoggerSetup.set_log_level("info")
 
-    config_file_name = "verification_pipeline.yml"
-    _setup_verification(config_file_name)
+    pipeline_config_name = "verification_pipeline.yml"
+    _setup_verification(pipeline_config_name)
 
     runner = Runner(
-        run_config_path=_get_cwd() / config_file_name,
+        pipeline_path=_get_cwd() / pipeline_config_name,
         config_updates_cli="None",
         custom_nodes_parent_subdir="src",
         num_iter=None,
