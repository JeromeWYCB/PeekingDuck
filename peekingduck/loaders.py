""" Reads and manipulations configuration files
"""
import sys
import os
import importlib
import logging
from typing import Any, Dict, List

import yaml

from peekingduck.pipeline.pipeline import Pipeline
from peekingduck.pipeline.nodes.node import AbstractNode


class ConfigLoader:
    """ Reads configuration and returns configuration required to
    create the nodes for the project
    """

    def __init__(self) -> None:
        self._master_node_config = {}
        self._rootdir = os.path.join(
            os.path.dirname(os.path.abspath(__file__))
        )

        self._load_configs()

    def _load_configs(self) -> None:
        """ Loads all node configs from the configs folder"""
        configs_folder = os.path.join(self._rootdir, 'configs')
        node_filepaths = [os.path.join(node_type_path, node)
                          for node_type_path, _, nodes in os.walk(configs_folder)
                          for node in nodes if node.endswith('.yml')]
        for filepath in node_filepaths:
            filepath_split = filepath.split('/')
            node_type, node = filepath_split[-2], filepath_split[-1][:-4]
            node_name = node_type + '.' + node
            with open(filepath) as file:
                node_config = yaml.load(file, Loader=yaml.FullLoader)
                self._master_node_config[node_name] = node_config

    def get(self, item: str) -> Dict[str, Any]:
        """Get item from configuration read from the filepath,
        item refers to the node item configuration you are trying to get"""

        node = self._master_node_config[item]

        # some models require the knowledge of where the root is for loading
        node['root'] = self._rootdir
        return node

    def get_master_configs(self) -> Dict[str, Any]:
        """Returns the master configs for all nodes

        Returns:
            Dict[Any]: configs for all nodes.
        """
        return self._master_node_config


class DeclarativeLoader:
    """Uses the declarative run_config.yml to load pipelines or compiled configs"""

<<<<<<< HEAD
    def __init__(self, node_configs: ConfigLoader, run_config: str, custom_folder_path: str = 'src/custom_nodes') -> None:
=======
    def __init__(self, node_configs: ConfigLoader,
                 run_config: str,
                 custom_folder_path: str) -> None:
>>>>>>> 3cffe2ea
        self.logger = logging.getLogger(__name__)

        self.node_configs = node_configs
        self.node_list = self._load_node_list(run_config)
        self.custom_folder_path = custom_folder_path

    def _load_node_list(self, run_config: str):
        """Loads a list of nodes from run_config.yml"""
        with open(run_config) as node_yml:
            nodes = yaml.load(node_yml, Loader=yaml.FullLoader)['nodes']

        self.logger.info(
            'Successfully loaded run_config file.')
        return nodes

    def compile_configrc(self) -> None:
        """Given a list of nodes, return compiled configs"""
        if os.path.isfile('node_config.yml'):
            os.remove('node_config.yml')
        with open('node_config.yml', 'a') as compiled_node_config:
            for node_str in self.node_list:
                node_type, node = node_str.split('.')
                if node_type == 'custom':
                    node_config_path = os.path.join(self.custom_folder_path, node, 'config.yml')
                else:
                    dir_path = os.path.dirname(os.path.realpath(__file__))
                    config_filename = node + '.yml'
                    node_config_path = os.path.join(dir_path, 'configs', node_type, config_filename)
                if os.path.isfile(node_config_path):
                    with open(node_config_path, 'r') as node_yml:
                        node_config = yaml.load(node_yml, Loader=yaml.FullLoader)
                        node_config = {node_str: node_config}
                    yaml.dump(node_config, compiled_node_config, default_flow_style=False)
                else:
<<<<<<< HEAD
                    self.logger.info(f'No associated configs found for {node}. Skipping')
=======
                    self.logger.info("No associated configs found for %s. Skipping", node)
>>>>>>> 3cffe2ea

    def _import_nodes(self) -> None:
        """Given a list of nodes, import the appropriate nodes"""
        imported_nodes = []
        for node_str in self.node_list:
            node_type, node = node_str.split('.')
            if node_type == 'custom':
                custom_node_path = os.path.join(
                    self.custom_folder_path, node + '.py')
                spec = importlib.util.spec_from_file_location(
                    node, custom_node_path)
                module = importlib.util.module_from_spec(spec)
                spec.loader.exec_module(module)
                imported_nodes.append(("custom", module))
            else:
                imported_nodes.append((node_str, importlib.import_module(
                    'peekingduck.pipeline.nodes.' + node_str)))
            self.logger.info('%s added to pipeline.', node)
        return imported_nodes

    def _instantiate_nodes(self, imported_nodes: List[Any]) -> List[AbstractNode]:
        """ Given a list of imported nodes, instantiate nodes"""
        instantiated_nodes = []
        for node_name, node in imported_nodes:
            if node_name == 'custom':
                instantiated_nodes.append(node.Node(None))
            else:
                config = self.node_configs.get(node_name)
                instantiated_nodes.append(node.Node(config))
        return instantiated_nodes

    def get_nodes(self) -> Pipeline:
        """Returns a compiled Pipeline for PeekingDuck runner to execute"""
        imported_nodes = self._import_nodes()
        instantiated_nodes = self._instantiate_nodes(imported_nodes)

        try:
            return Pipeline(instantiated_nodes)
        except ValueError as error:
            self.logger.error(str(error))
            sys.exit(1)<|MERGE_RESOLUTION|>--- conflicted
+++ resolved
@@ -61,13 +61,9 @@
 class DeclarativeLoader:
     """Uses the declarative run_config.yml to load pipelines or compiled configs"""
 
-<<<<<<< HEAD
-    def __init__(self, node_configs: ConfigLoader, run_config: str, custom_folder_path: str = 'src/custom_nodes') -> None:
-=======
     def __init__(self, node_configs: ConfigLoader,
                  run_config: str,
                  custom_folder_path: str) -> None:
->>>>>>> 3cffe2ea
         self.logger = logging.getLogger(__name__)
 
         self.node_configs = node_configs
@@ -102,11 +98,7 @@
                         node_config = {node_str: node_config}
                     yaml.dump(node_config, compiled_node_config, default_flow_style=False)
                 else:
-<<<<<<< HEAD
-                    self.logger.info(f'No associated configs found for {node}. Skipping')
-=======
                     self.logger.info("No associated configs found for %s. Skipping", node)
->>>>>>> 3cffe2ea
 
     def _import_nodes(self) -> None:
         """Given a list of nodes, import the appropriate nodes"""
