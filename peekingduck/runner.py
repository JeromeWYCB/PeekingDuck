--- conflicted
+++ resolved
@@ -21,13 +21,9 @@
 from typing import List, Dict, Any
 import yaml
 from peekingduck.pipeline.pipeline import Pipeline
-<<<<<<< HEAD
 from peekingduck.loaders import ConfigLoader, DeclarativeLoader
-=======
-from peekingduck.config import ConfigLoader
 from peekingduck.pipeline.nodes.node import AbstractNode
 
->>>>>>> 20c3e2ee
 END_TYPE = 'process_end'
 
 """
@@ -53,54 +49,19 @@
         self.logger = logging.getLogger(__name__)
 
         if not nodes:
-<<<<<<< HEAD
             node_configs = ConfigLoader()
             # create Graph to run
             node_loader = DeclarativeLoader(node_configs, RUN_PATH, CUSTOM_NODE_PATH)
-=======
-            with open(RUN_PATH) as file:
-                self.run_config = yaml.load(file, Loader=yaml.FullLoader)
-                self.logger.info(
-                    'Successfully loaded run_config file. Proceeding to create Graph.')
-            # create Graph to run
-            nodes_config = ConfigLoader(self.run_config['nodes'])
-            imported_nodes = []
-            for node in self.run_config['nodes']:
-                if node.split('.')[0] == 'custom':
-                    custom_node_path = os.path.join(
-                        CUSTOM_NODE_PATH, node.split('.')[1]+'.py')
-                    spec = importlib.util.spec_from_file_location(
-                        node, custom_node_path)
-                    module = importlib.util.module_from_spec(spec)
-                    spec.loader.exec_module(module)
-                    imported_nodes.append(("custom", module))
-                else:
-                    imported_nodes.append((node, importlib.import_module(
-                        'peekingduck.pipeline.nodes.' + node)))
-                self.logger.info("%s added to pipeline.", node)
->>>>>>> 20c3e2ee
 
             self.pipeline = node_loader.get_nodes()
 
         # If Runner given nodes, instantiated_nodes is created differently
         else:
-<<<<<<< HEAD
             try:
                 self.pipeline = Pipeline(nodes)
             except ValueError as e:
                 self.logger.error(str(e))
                 sys.exit(1)
-=======
-            for node in nodes:
-                instantiated_nodes.append(node)
-
-        # Create Graph
-        try:
-            self.pipeline = Pipeline(instantiated_nodes)
-        except ValueError as exception:
-            self.logger.error(str(exception))
-            sys.exit(1)
->>>>>>> 20c3e2ee
 
     def run(self) -> None:
         """execute single or continuous inference
