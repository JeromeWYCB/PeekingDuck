# Copyright 2022 AI Singapore
#
# Licensed under the Apache License, Version 2.0 (the "License");
# you may not use this file except in compliance with the License.
# You may obtain a copy of the License at
#
#     https://www.apache.org/licenses/LICENSE-2.0
#
# Unless required by applicable law or agreed to in writing, software
# distributed under the License is distributed on an "AS IS" BASIS,
# WITHOUT WARRANTIES OR CONDITIONS OF ANY KIND, either express or implied.
# See the License for the specific language governing permissions and
# limitations under the License.


"""Functions for drawing bounding box related UI components."""

from typing import List, Tuple

import cv2
import numpy as np
from cv2 import FONT_HERSHEY_SIMPLEX, LINE_AA

from peekingduck.nodes.draw.utils.constants import (
    BLACK,
    CHAMPAGNE,
    FILLED,
    NORMAL_FONTSCALE,
    POINT_RADIUS,
    PRIMARY_PALETTE,
)
from peekingduck.nodes.draw.utils.constants import (
    PRIMARY_PALETTE_LENGTH as TOTAL_COLORS,
)
from peekingduck.nodes.draw.utils.constants import THICK, VERY_THICK
from peekingduck.nodes.draw.utils.general import (
    get_image_size,
    project_points_onto_original_image,
)


def draw_bboxes(  # pylint: disable=too-many-arguments
    frame: np.ndarray,
    bboxes: List[List[float]],
    bbox_labels: List[str],
    show_labels: bool,
<<<<<<< HEAD
    bbox_scores: List[float],
    show_scores: bool,
    color_choice: Tuple[int, int, int] = None,
=======
    color_choice: Tuple[int, int, int],
>>>>>>> 41c1fc3d
) -> None:
    """Draws bboxes onto an image frame.

    Args:
        frame (np.ndarray): Image of current frame.
        bboxes (List[List[float]]): Bounding box coordinates.
        bbox_labels (List[str]): Labels of object detected.
        bbox_scores (List[float]): Prediction scores of object detected.
        show_labels: whether to show the object labels
        show_scores: whether to show the prediction score
        color (Tuple[int, int, int]): Color used for bounding box.
    """
    image_size = get_image_size(frame)
    # Get unique label color indexes
    color_idx = {label: idx for idx, label in enumerate(set(bbox_labels))}

    for i, bbox in enumerate(bboxes):
        if color_choice:
            color = color_choice
        else:
            color = PRIMARY_PALETTE[color_idx[bbox_labels[i]] % TOTAL_COLORS]
        _draw_bbox(
            frame,
            bbox,
            image_size,
            color,
            bbox_labels[i] if show_labels else None,
            bbox_scores[i] if show_scores else None,
        )


def _draw_bbox(  # pylint: disable=too-many-arguments
    frame: np.ndarray,
    bbox: np.ndarray,
    image_size: Tuple[int, int],
    color: Tuple[int, int, int],
    bbox_label: str = None,
    bbox_score: float = None,
) -> None:
    """Draws a single bounding box."""
    top_left, bottom_right = project_points_onto_original_image(bbox, image_size)
    bottom_left = (top_left[0], bottom_right[1])

    cv2.rectangle(
        frame,
        (top_left[0], top_left[1]),
        (bottom_right[0], bottom_right[1]),
        color,
        VERY_THICK,
    )

    if bbox_label:
        _draw_label(frame, top_left, bbox_label, color, BLACK)

    if bbox_score:
        bbox_score_str = f"{bbox_score:0.2f}"
        _draw_score(frame, bottom_left, bbox_score_str, color, BLACK)


def _draw_label(
    frame: np.ndarray,
    top_left: Tuple[int, int],
    bbox_label: str,
    bg_color: Tuple[int, int, int],
    text_color: Tuple[int, int, int],
) -> None:
    """Draws bbox label at top left of bbox."""
    # get label size
    (text_width, text_height), baseline = cv2.getTextSize(
        bbox_label, FONT_HERSHEY_SIMPLEX, NORMAL_FONTSCALE, THICK
    )
    # put filled text rectangle
    cv2.rectangle(
        frame,
        (top_left[0], top_left[1]),
        (top_left[0] + text_width, top_left[1] - text_height - baseline),
        bg_color,
        FILLED,
    )

    # put text above rectangle
    bbox_label = bbox_label[:1].capitalize() + bbox_label[1:]
    cv2.putText(
        frame,
        bbox_label,
        (top_left[0], top_left[1] - 6),
        FONT_HERSHEY_SIMPLEX,
        NORMAL_FONTSCALE,
        text_color,
        THICK,
        LINE_AA,
    )


# draw score function
def _draw_score(
    frame: np.ndarray,
    bottom_left: Tuple[int, int],
    bbox_score_str: str,
    bg_color: Tuple[int, int, int],
    text_color: Tuple[int, int, int],
) -> None:
    """Draws prediction score at bottom left of bbox."""
    # get label size
    (text_width, text_height), baseline = cv2.getTextSize(
        bbox_score_str, FONT_HERSHEY_SIMPLEX, NORMAL_FONTSCALE, THICK
    )
    # put filled text rectangle
    cv2.rectangle(
        frame,
        (bottom_left[0], bottom_left[1]),
        (bottom_left[0] + text_width, bottom_left[1] - text_height - baseline),
        bg_color,
        FILLED,
    )

    # put text above rectangle
    cv2.putText(
        frame,
        bbox_score_str,
        (bottom_left[0], bottom_left[1] - 6),
        FONT_HERSHEY_SIMPLEX,
        NORMAL_FONTSCALE,
        text_color,
        THICK,
        LINE_AA,
    )


def draw_tags(
    frame: np.ndarray,
    bboxes: np.ndarray,
    tags: List[str],
    color: Tuple[int, int, int],
) -> None:
    """Draw tags above bboxes.

    Args:
        frame (np.ndarray): Image of current frame.
        bboxes (np.ndarray): Bounding box coordinates.
        tags (Union[List[str], List[int]]): Tag associated with bounding box.
        color (Tuple[int, int, int]): Color of text.
    """
    image_size = get_image_size(frame)
    for idx, bbox in enumerate(bboxes):
        _draw_tag(frame, bbox, tags[idx], image_size, color)


def _draw_tag(
    frame: np.ndarray,
    bbox: np.ndarray,
    tag: str,
    image_size: Tuple[int, int],
    color: Tuple[int, int, int],
) -> None:
    """Draws a tag above a single bounding box."""
    top_left, btm_right = project_points_onto_original_image(bbox, image_size)

    # Find offset to centralize text
    (text_width, _), baseline = cv2.getTextSize(
        tag, FONT_HERSHEY_SIMPLEX, NORMAL_FONTSCALE, THICK
    )
    bbox_width = btm_right[0] - top_left[0]
    offset = int((bbox_width - text_width) / 2)
    position = (top_left[0] + offset, top_left[1] - baseline)

    cv2.putText(
        frame, tag, position, FONT_HERSHEY_SIMPLEX, NORMAL_FONTSCALE, color, VERY_THICK
    )


def draw_pts(frame: np.ndarray, pts: List[Tuple[float]]) -> None:
    """Draw pts of selected object onto frame.

    Args:
        frame (np.array): Image of current frame.
        pts (List[Tuple[float]]): Bottom midpoints of bboxes.
    """
    for point in pts:
        cv2.circle(frame, point, POINT_RADIUS, CHAMPAGNE, -1)<|MERGE_RESOLUTION|>--- conflicted
+++ resolved
@@ -44,13 +44,9 @@
     bboxes: List[List[float]],
     bbox_labels: List[str],
     show_labels: bool,
-<<<<<<< HEAD
     bbox_scores: List[float],
     show_scores: bool,
-    color_choice: Tuple[int, int, int] = None,
-=======
     color_choice: Tuple[int, int, int],
->>>>>>> 41c1fc3d
 ) -> None:
     """Draws bboxes onto an image frame.
 
