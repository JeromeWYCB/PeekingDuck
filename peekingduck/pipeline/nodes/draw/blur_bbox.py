--- conflicted
+++ resolved
@@ -41,11 +41,7 @@
         self.blur_kernel_size = self.config["blur_kernel_size"]
 
     @staticmethod
-<<<<<<< HEAD
     def _blur(bboxes: List[np.ndarray], image: np.ndarray, blur_kernel_size: int) -> np.ndarray:
-=======
-    def _blur(bboxes: List[np.ndarray], image: np.ndarray, blur_level: int) -> np.ndarray:
->>>>>>> 97c9b0b7
         """
         Function that blur the area bounded by bbox in an image
         """
@@ -78,11 +74,6 @@
             outputs (Dict): Output in dictionary format with key
             "img"
         """
-<<<<<<< HEAD
         blurred_img = self._blur(inputs["bboxes"], inputs["img"], self.blur_kernel_size)
-=======
-        blurred_img = self._blur(inputs["bboxes"], inputs["img"], self.blur_level)
->>>>>>> 97c9b0b7
         outputs = {"img": blurred_img}
-        return outputs
-        +        return outputs