# Copyright 2021 AI Singapore
#
# Licensed under the Apache License, Version 2.0 (the "License");
# you may not use this file except in compliance with the License.
# You may obtain a copy of the License at
#
#     https://www.apache.org/licenses/LICENSE-2.0
#
# Unless required by applicable law or agreed to in writing, software
# distributed under the License is distributed on an "AS IS" BASIS,
# WITHOUT WARRANTIES OR CONDITIONS OF ANY KIND, either express or implied.
# See the License for the specific language governing permissions and
# limitations under the License.

"""Tracking-by-detection using OpenCV's MOSSE Tracker."""

from typing import Any, Dict, List, NamedTuple

import cv2
import numpy as np

from peekingduck.pipeline.nodes.dabble.trackingv1.tracking_files.utils import (
    iou_candidates,
    xyxyn2tlwh,
)


class OpenCVTracker:  # pylint: disable=too-few-public-methods
    """OpenCV's MOSSE tracker.

    Attributes:
        is_initialized (bool): Flag to determine this is the first run of the
            tracker.
        iou_threshold (float): Minimum IoU value to be used with the matching
            logic.
        next_track_id (int): ID for the next (unmatched) object detection to be
            tracked.
        tracks (Dict[int, Track]): Maps track IDs to their respective
            tracker and bbox coordinates.
    """

    def __init__(self, config: Dict[str, Any]) -> None:
        self.is_initialized = False
        self.iou_threshold = config["iou_threshold"]
        self.next_track_id = 0
        self.tracks: Dict[int, Track] = {}

<<<<<<< HEAD
    def track_detections(self, inputs: Dict[str, Any]) -> List[int]:
        """Initialises and updates the tracker on each frame.
=======
    def track_detections(self, inputs: Dict[str, Any]) -> List[str]:
        """Initializes and updates the tracker on each frame.
>>>>>>> d5907b84

        Args:
            inputs (Dict[str, Any]): Dictionary with keys "img" and "boxes".

        Returns:
            (List[int]): Tracking IDs of the detection bounding boxes.
        """
        frame = inputs["img"]
        frame_size = frame.shape[:2]
        tlwhs = xyxyn2tlwh(inputs["bboxes"], *frame_size)

        if self.is_initialized:
            obj_track_ids = self._match_and_track(frame, tlwhs)
        else:
            for tlwh in tlwhs:
<<<<<<< HEAD
                self._initialise_tracker(frame, tlwh)
            obj_track_ids = list(self.tracks.keys())
            self.is_initialised = True
=======
                self._initialize_tracker(frame, tlwh)
            obj_track_ids = list(map(str, self.tracks.keys()))
            self.is_initialized = True
>>>>>>> d5907b84
        self._update_tracker_bboxes(frame)

        return obj_track_ids

    def _initialize_tracker(self, frame: np.ndarray, bbox: np.ndarray) -> None:
        """Starts a tracker for each bbox.

        Args:
            frame (np.ndarray): Image frame parsed from video.
            bbox (np.ndarray): Single detected bounding box.
        """
        tracker = cv2.legacy.TrackerMOSSE_create()
        tracker.init(frame, tuple(bbox))
        self.tracks[self.next_track_id] = Track(tracker, bbox)
        self.next_track_id += 1

    def _match_and_track(self, frame: np.ndarray, bboxes: np.ndarray) -> List[int]:
        """Matches detections to tracked bboxes, creates a new track if no
        match is found.

        Args:
            frame (np.ndarray): Input video frame.
            bboxes (np.ndarray): Detection bounding boxes with (t, l, w, h)
                format where (t, l) is the coordinate of the top-left corner,
                w is the width, and h is the height of the bounding box
                respectively.

        Returns:
            (List[int]): A list of track IDs for the detections in the current
                frame.
        """
        obj_track_ids = [""] * len(bboxes)

        prev_tracked_bboxes = [track.bbox for _, track in self.tracks.items()]
        matching_dict = {}

        for bbox in bboxes:
            ious = iou_candidates(bbox, np.array(prev_tracked_bboxes))
            matching_dict[tuple(bbox)] = (
                ious.argmax() if max(ious) >= self.iou_threshold else None
            )

        track_ids = []
        for bbox, matched_id in matching_dict.items():
            if matched_id is None:
<<<<<<< HEAD
                self._initialise_tracker(frame, np.array(bbox))
                track_ids.append(list(self.tracks)[-1])
=======
                self._initialize_tracker(frame, np.array(bbox))
                track_ids.append(str(list(self.tracks)[-1]))
>>>>>>> d5907b84
            else:
                track_ids.append(list(self.tracks)[matched_id])

        for i, track_id in enumerate(track_ids):
            if track_id not in obj_track_ids:
                obj_track_ids[i] = track_id

        return obj_track_ids

    def _update_tracker_bboxes(self, frame: np.ndarray) -> None:
        """Updates location of previously tracked detections in subsequent
        frames. Removes the track if its tracker fails to update.
        """
        failures = []
        for track_id, track in self.tracks.items():
            success, bbox = track.tracker.update(frame)
            if success:
                self.tracks[track_id] = Track(track.tracker, np.array(bbox))
            else:
                failures.append(track_id)
        for track_id in failures:
            del self.tracks[track_id]


class Track(NamedTuple):
    """Stores the individual OpenCV MOSSE tracker and its bounding box
    coordinates.

    Attributes:
        tracker (cv2.TrackerMOSSE): OpenCV MOSSE tracker.
        bbox (np.ndarray): Bounding box coordinates in (t, l, w, h) format where
            (t, l) is the top-left coordinate, w is the width, and h is the
            height of the bounding box.
    """

    tracker: cv2.legacy_TrackerMOSSE
    bbox: np.ndarray<|MERGE_RESOLUTION|>--- conflicted
+++ resolved
@@ -45,13 +45,8 @@
         self.next_track_id = 0
         self.tracks: Dict[int, Track] = {}
 
-<<<<<<< HEAD
     def track_detections(self, inputs: Dict[str, Any]) -> List[int]:
         """Initialises and updates the tracker on each frame.
-=======
-    def track_detections(self, inputs: Dict[str, Any]) -> List[str]:
-        """Initializes and updates the tracker on each frame.
->>>>>>> d5907b84
 
         Args:
             inputs (Dict[str, Any]): Dictionary with keys "img" and "boxes".
@@ -67,15 +62,9 @@
             obj_track_ids = self._match_and_track(frame, tlwhs)
         else:
             for tlwh in tlwhs:
-<<<<<<< HEAD
-                self._initialise_tracker(frame, tlwh)
+                self._initialize_tracker(frame, tlwh)
             obj_track_ids = list(self.tracks.keys())
-            self.is_initialised = True
-=======
-                self._initialize_tracker(frame, tlwh)
-            obj_track_ids = list(map(str, self.tracks.keys()))
             self.is_initialized = True
->>>>>>> d5907b84
         self._update_tracker_bboxes(frame)
 
         return obj_track_ids
@@ -121,13 +110,8 @@
         track_ids = []
         for bbox, matched_id in matching_dict.items():
             if matched_id is None:
-<<<<<<< HEAD
-                self._initialise_tracker(frame, np.array(bbox))
+                self._initialize_tracker(frame, np.array(bbox))
                 track_ids.append(list(self.tracks)[-1])
-=======
-                self._initialize_tracker(frame, np.array(bbox))
-                track_ids.append(str(list(self.tracks)[-1]))
->>>>>>> d5907b84
             else:
                 track_ids.append(list(self.tracks)[matched_id])
 
