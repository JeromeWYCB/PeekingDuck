--- conflicted
+++ resolved
@@ -1,4 +1,3 @@
-<<<<<<< HEAD
 # Modifications copyright 2022 AI Singapore
 #
 # Licensed under the Apache License, Version 2.0 (the "License");
@@ -306,9 +305,9 @@
         ]
         self.tracked_stracks = _combine_stracks(self.tracked_stracks, activated_stracks)
         self.tracked_stracks = _combine_stracks(self.tracked_stracks, refind_stracks)
-        self.lost_stracks = _substract_stracks(self.lost_stracks, self.tracked_stracks)
+        self.lost_stracks = _subtract_stracks(self.lost_stracks, self.tracked_stracks)
         self.lost_stracks.extend(lost_stracks)
-        self.lost_stracks = _substract_stracks(self.lost_stracks, self.removed_stracks)
+        self.lost_stracks = _subtract_stracks(self.lost_stracks, self.removed_stracks)
         self.removed_stracks.extend(removed_stracks)
         self.tracked_stracks, self.lost_stracks = _remove_duplicate_stracks(
             self.tracked_stracks, self.lost_stracks
@@ -456,18 +455,12 @@
     Returns:
         (List[STrack]): Combined list of STrack.
     """
-    exists = {}
-    res = []
-    for track in stracks_1:
-        exists[track.track_id] = True
-        res.append(track)
+    stracks = {track.track_id: track for track in stracks_1}
     for track in stracks_2:
         tid = track.track_id
-        # Only add to the list of the track ID has not added before
-        if not exists.get(tid, False):
-            exists[tid] = True
-            res.append(track)
-    return res
+        if tid not in stracks:
+            stracks[tid] = track
+    return list(stracks.values())
 
 
 def _remove_duplicate_stracks(
@@ -503,9 +496,7 @@
     )
 
 
-def _substract_stracks(
-    stracks_1: List[STrack], stracks_2: List[STrack]
-) -> List[STrack]:
+def _subtract_stracks(stracks_1: List[STrack], stracks_2: List[STrack]) -> List[STrack]:
     """Removes stracks_2 from stracks_1.
 
     Args:
@@ -520,520 +511,4 @@
         tid = track.track_id
         if tid in stracks:
             del stracks[tid]
-    return list(stracks.values())
-=======
-# Modifications copyright 2021 AI Singapore
-#
-# Licensed under the Apache License, Version 2.0 (the "License");
-# you may not use this file except in compliance with the License.
-# You may obtain a copy of the License at
-#
-#      https://www.apache.org/licenses/LICENSE-2.0
-#
-# Unless required by applicable law or agreed to in writing, software
-# distributed under the License is distributed on an "AS IS" BASIS,
-# WITHOUT WARRANTIES OR CONDITIONS OF ANY KIND, either express or implied.
-# See the License for the specific language governing permissions and
-# limitations under the License.
-#
-# Original copyright (c) 2019 ZhongdaoWang
-#
-# Permission is hereby granted, free of charge, to any person obtaining a copy
-# of this software and associated documentation files (the "Software"), to deal
-# in the Software without restriction, including without limitation the rights
-# to use, copy, modify, merge, publish, distribute, sublicense, and/or sell
-# copies of the Software, and to permit persons to whom the Software is
-# furnished to do so, subject to the following conditions:
-#
-# The above copyright notice and this permission notice shall be included in all
-# copies or substantial portions of the Software.
-#
-# THE SOFTWARE IS PROVIDED "AS IS", WITHOUT WARRANTY OF ANY KIND, EXPRESS OR
-# IMPLIED, INCLUDING BUT NOT LIMITED TO THE WARRANTIES OF MERCHANTABILITY,
-# FITNESS FOR A PARTICULAR PURPOSE AND NONINFRINGEMENT. IN NO EVENT SHALL THE
-# AUTHORS OR COPYRIGHT HOLDERS BE LIABLE FOR ANY CLAIM, DAMAGES OR OTHER
-# LIABILITY, WHETHER IN AN ACTION OF CONTRACT, TORT OR OTHERWISE, ARISING FROM,
-# OUT OF OR IN CONNECTION WITH THE SOFTWARE OR THE USE OR OTHER DEALINGS IN THE
-# SOFTWARE.
-
-"""JDE Multi-object Tracker.
-
-Modifications include:
-- Rearranged comments to they appear before the relevant lines of code
-- Refactor variable names in update() for clarity
-- Refactor subtract_stracks() to use list comprehension
-- Refactor combine_stracks() to use bool for dictionary values instead
-"""
-
-import logging
-from pathlib import Path
-from typing import Any, Dict, List, Tuple
-
-import numpy as np
-import torch
-
-from peekingduck.pipeline.nodes.model.jdev1.jde_files import matching
-from peekingduck.pipeline.nodes.model.jdev1.jde_files.darknet import Darknet
-from peekingduck.pipeline.nodes.model.jdev1.jde_files.kalman_filter import KalmanFilter
-from peekingduck.pipeline.nodes.model.jdev1.jde_files.track import STrack, TrackState
-from peekingduck.pipeline.nodes.model.jdev1.jde_files.utils import (
-    letterbox,
-    non_max_suppression,
-    scale_coords,
-    tlwh2xyxyn,
-)
-
-
-class Tracker:  # pylint: disable=too-many-instance-attributes
-    """JDE Multi-object Tracker.
-
-    Args:
-        config (Dict[str, Any]): Model configuration options.
-        model_dir (Path): Directory to model weights files.
-        frame_rate (float): Frame rate of the current video sequence, used
-            for computing size of track buffer.
-    """
-
-    def __init__(
-        self, config: Dict[str, Any], model_dir: Path, frame_rate: float
-    ) -> None:
-        self.logger = logging.getLogger(__name__)
-
-        self.config = config
-        self.device = torch.device("cuda" if torch.cuda.is_available() else "cpu")
-        self.model = self._create_darknet_model(model_dir)
-
-        self.tracked_stracks: List[STrack] = []
-        self.lost_stracks: List[STrack] = []
-        self.removed_stracks: List[STrack] = []
-
-        self.frame_id = 0
-        self.max_time_lost = int(frame_rate / 30.0 * config["track_buffer"])
-
-        self.kalman_filter = KalmanFilter()
-
-    def track_objects_from_image(
-        self, image: np.ndarray
-    ) -> Tuple[List[np.ndarray], List[str], List[float]]:
-        """Tracks detections from the current video frame.
-
-        Args:
-            image (np.ndarray): The current video frame.
-
-        Returns:
-            (Tuple[List[np.ndarray], List[str], List[float]]): A tuple of
-            - Numpy array of detected bounding boxes.
-            - List of track IDs.
-            - List of detection confidence scores.
-        """
-        image_size = image.shape[:2]
-        padded_image = self._preprocess(image)
-        padded_image = torch.from_numpy(padded_image).to(self.device).unsqueeze(0)
-
-        online_targets = self.update(padded_image, image)
-        online_tlwhs = []
-        online_ids = []
-        scores = []
-        for target in online_targets:
-            tlwh = target.tlwh
-            vertical = tlwh[2] / tlwh[3] > 1.6
-            if not vertical and tlwh[2] * tlwh[3] > self.config["min_box_area"]:
-                online_tlwhs.append(tlwh)
-                online_ids.append(str(target.track_id))
-                scores.append(target.score.item())
-        if not online_tlwhs:
-            return online_tlwhs, online_ids, scores
-
-        bboxes = self._postprocess(np.asarray(online_tlwhs), image_size)
-
-        return bboxes, online_ids, scores
-
-    @torch.no_grad()
-    def update(  # pylint: disable=too-many-branches,too-many-locals,too-many-statements
-        self, padded_image: torch.Tensor, image: np.ndarray
-    ) -> List[STrack]:
-        """Processes the image frame and finds bounding box (detections).
-
-        Associates the detection with corresponding tracklets and also handles
-        lost, removed, re-found and active tracklets
-
-        Args:
-            padded_image (torch.Tensor): Preprocessed image with letterbox
-                resizing and color normalization.
-            image (np.ndarray): The original video frame.
-
-        Returns:
-            (List[STrack]): The list contains information regarding the
-            online tracklets for the received image tensor.
-        """
-        self.frame_id += 1
-        # For storing active tracks, for the current frame
-        activated_stracks = []
-        # Lost Tracks whose detections are obtained in the current frame
-        refind_stracks = []
-        # The tracks which are not obtained in the current frame but are not
-        # removed. (Lost for some time less than the threshold for removing)
-        lost_stracks = []
-        removed_stracks = []
-
-        # Step 1: Network forward, get detections & embeddings
-        # pred is tensor of all the proposals (default number of proposals:
-        # 54264). Proposals have information associated with the bounding box
-        # and embeddings
-        pred = self.model(padded_image)
-        # Proposals rejected on basis of object confidence score
-        pred = pred[pred[..., 4] > self.config["score_threshold"]]
-        if len(pred) > 0:
-            # Final proposals are obtained in dets. Information of bounding box
-            # and embeddings also included
-            dets = non_max_suppression(
-                pred.unsqueeze(0),
-                self.config["nms_threshold"],
-            )[0].cpu()
-            # Next step changes the detection scales
-            scale_coords(self.input_size, dets[:, :4], image.shape[:2]).round()
-
-            # Detections is list of (x1, y1, x2, y2, object_conf, class_score,
-            # class_pred) class_pred is the embeddings.
-            detections = [
-                STrack(STrack.xyxy2tlwh(xyxys[:4]), xyxys[4], f.numpy())
-                for (xyxys, f) in zip(dets[:, :5], dets[:, 6:])
-            ]
-        else:
-            detections = []
-
-        # Add newly detected tracklets to tracked_stracks
-        unconfirmed = []
-        tracked_stracks: List[STrack] = []
-        for track in self.tracked_stracks:
-            if track.is_activated:
-                # Active tracks are added to the local list 'tracked_stracks'
-                tracked_stracks.append(track)
-            else:
-                # previous tracks which are not active in the current frame
-                # are added in unconfirmed list
-                unconfirmed.append(track)
-
-        # Step 2: First association, with embedding
-        # Combining currently tracked_stracks and lost_stracks
-        strack_pool = _combine_stracks(tracked_stracks, self.lost_stracks)
-        # Predict the current location with KF
-        STrack.multi_predict(strack_pool, self.kalman_filter)
-
-        # The dists is a matrix of distances of the detection with the tracks
-        # in strack_pool
-        dists = matching.embedding_distance(strack_pool, detections)
-        dists = matching.fuse_motion(self.kalman_filter, dists, strack_pool, detections)
-        # matches is the array for corresponding matches of the detection
-        # with the corresponding strack_pool
-        (
-            matches,
-            unmatched_track_indices,
-            unmatched_det_indices,
-        ) = matching.linear_assignment(dists, threshold=0.7)
-
-        for tracked_idx, det_idx in matches:
-            # tracked_idx is the id of the track and det_idx is the detection
-            track = strack_pool[tracked_idx]
-            det = detections[det_idx]
-            if track.state == TrackState.TRACKED:
-                # If the track is active, add the detection to the track
-                track.update(detections[det_idx], self.frame_id)
-                activated_stracks.append(track)
-            else:
-                # We have obtained a detection from a track which is not
-                # active, hence put the track in refind_stracks list
-                track.re_activate(det, self.frame_id)
-                refind_stracks.append(track)
-
-        # None of the steps below happen if there are no undetected tracks.
-        # Step 3: Second association, with IOU
-        # detections is now a list of the unmatched detections
-        detections = [detections[i] for i in unmatched_det_indices]
-        # This is container for stracks which were tracked till the
-        # previous frame but no detection was found for it in the current frame
-        r_tracked_stracks = []
-        for i in unmatched_track_indices:
-            if strack_pool[i].state == TrackState.TRACKED:
-                r_tracked_stracks.append(strack_pool[i])
-        dists = matching.iou_distance(r_tracked_stracks, detections)
-        # matches is the list of detections which matched with corresponding
-        # tracks by IOU distance method
-        (
-            matches,
-            unmatched_track_indices,
-            unmatched_det_indices,
-        ) = matching.linear_assignment(dists, threshold=0.5)
-        # Same process done for some unmatched detections, but now considering
-        # IOU_distance as measure
-        for tracked_idx, det_idx in matches:
-            track = r_tracked_stracks[tracked_idx]
-            det = detections[det_idx]
-            if track.state == TrackState.TRACKED:
-                track.update(det, self.frame_id)
-                activated_stracks.append(track)
-            else:  # pragma: no cover
-                # This shouldn't be reached, r_tracked_stracks only takes in
-                # tracks with TrackState.TRACKED from above
-                track.re_activate(det, self.frame_id)
-                refind_stracks.append(track)
-        # If no detections are obtained for tracks (unmatched_track_indices),
-        # the tracks are added to lost_tracks and are marked lost
-        for i in unmatched_track_indices:
-            track = r_tracked_stracks[i]
-            if track.state != TrackState.LOST:
-                track.mark_lost()
-                lost_stracks.append(track)
-
-        # Deal with unconfirmed tracks, usually tracks with only one beginning
-        # frame
-        detections = [detections[i] for i in unmatched_det_indices]
-        dists = matching.iou_distance(unconfirmed, detections)
-        (
-            matches,
-            unconfirmed_track_indices,
-            unmatched_det_indices,
-        ) = matching.linear_assignment(dists, threshold=0.7)
-        for tracked_idx, det_idx in matches:
-            unconfirmed[tracked_idx].update(detections[det_idx], self.frame_id)
-            activated_stracks.append(unconfirmed[tracked_idx])
-        # The tracks which are yet not matched
-        for i in unconfirmed_track_indices:
-            track = unconfirmed[i]
-            track.mark_removed()
-            removed_stracks.append(track)
-        # after all these confirmation steps, if a new detection is found, it
-        # is initialized for a new track
-        # Step 4: Init new stracks
-        for i in unmatched_det_indices:
-            track = detections[i]
-            if track.score < self.config["score_threshold"]:  # pragma: no cover
-                # This shouldn't be reached since we already rejected proposals
-                # on basis of object confidence score earlier
-                continue
-            track.activate(self.kalman_filter, self.frame_id)
-            activated_stracks.append(track)
-
-        # Step 5: Update state
-        # If the tracks are lost for more frames than the threshold number, the
-        # tracks are removed.
-        for track in self.lost_stracks:
-            if self.frame_id - track.end_frame > self.max_time_lost:
-                track.mark_removed()
-                removed_stracks.append(track)
-
-        # Update the self.tracked_stracks and self.lost_stracks using the
-        # updates in this step.
-        self.tracked_stracks = [
-            t for t in self.tracked_stracks if t.state == TrackState.TRACKED
-        ]
-        self.tracked_stracks = _combine_stracks(self.tracked_stracks, activated_stracks)
-        self.tracked_stracks = _combine_stracks(self.tracked_stracks, refind_stracks)
-        self.lost_stracks = _subtract_stracks(self.lost_stracks, self.tracked_stracks)
-        self.lost_stracks.extend(lost_stracks)
-        self.lost_stracks = _subtract_stracks(self.lost_stracks, self.removed_stracks)
-        self.removed_stracks.extend(removed_stracks)
-        self.tracked_stracks, self.lost_stracks = _remove_duplicate_stracks(
-            self.tracked_stracks, self.lost_stracks
-        )
-
-        # get scores of lost tracks
-        output_stracks = [track for track in self.tracked_stracks if track.is_activated]
-
-        return output_stracks
-
-    def _create_darknet_model(self, model_dir: Path) -> Darknet:
-        """Creates a Darknet-53 model corresponding specified `model_type`.
-
-        Args:
-            model_dir (Path): Directory containing model weights files and
-                backbone configuration files.
-
-        Returns:
-            (Darknet): Darknet backbone of the specified architecture and
-                weights.
-        """
-        model_type = self.config["model_type"]
-        model_path = model_dir / self.config["weights"]["model_file"][model_type]
-        model_settings = self._parse_model_config(
-            model_dir / self.config["weights"]["config_file"][model_type]
-        )
-        self.input_size = [
-            int(model_settings[0]["width"]),
-            int(model_settings[0]["height"]),
-        ]
-        self.logger.info(
-            "JDE model loaded with the following configs:\n\t"
-            f"Model type: {self.config['model_type']}\n\t"
-            f"Input resolution: {self.input_size}\n\t"
-            f"IOU threshold: {self.config['iou_threshold']}\n\t"
-            f"NMS threshold: {self.config['nms_threshold']}\n\t"
-            f"Score threshold: {self.config['score_threshold']}\n\t"
-            f"Min bounding box area: {self.config['min_box_area']}\n\t"
-            f"Track buffer: {self.config['track_buffer']}"
-        )
-        return self._load_darknet_weights(model_path, model_settings)
-
-    def _load_darknet_weights(
-        self, model_path: Path, model_settings: List[Dict[str, Any]]
-    ) -> Darknet:
-        """Loads pretrained Darknet-53 weights.
-
-        Args:
-            model_path (Path): Path to weights file.
-            model_settings (List[Dict[str, Any]]): Model architecture
-                configurations.
-
-        Returns:
-            (Darknet): Darknet backbone of the specified architecture and
-                weights.
-        """
-        if not model_path.is_file():
-            raise ValueError(
-                f"Model file does not exist. Please check that {model_path} exists."
-            )
-        ckpt = torch.load(str(model_path), map_location="cpu")
-        model = Darknet(model_settings, self.device, num_identities=14455)
-        model.load_state_dict(ckpt["model"], strict=False)
-        model.to(self.device).eval()
-        return model
-
-    def _preprocess(self, image: np.ndarray) -> np.ndarray:
-        """Preprocesses the input image by padded resizing with letterbox and
-        normalising RGB values.
-
-        Args:
-            image (np.ndarray): Input video frame.
-
-        Returns:
-            (np.ndarray): Preprocessed image.
-        """
-        # Padded resize
-        padded_image = letterbox(
-            image, height=self.input_size[1], width=self.input_size[0]
-        )
-        # Normalize RGB
-        padded_image = padded_image[..., ::-1].transpose(2, 0, 1)
-        padded_image = np.ascontiguousarray(padded_image, dtype=np.float32)
-        padded_image /= 255.0
-
-        return padded_image
-
-    @staticmethod
-    def _parse_model_config(config_path: Path) -> List[Dict[str, Any]]:
-        """Parse model configuration. Currently parses all values to string.
-
-        Args:
-            config_path (Path): Path to model configuration file.
-
-        Returns:
-            (List[Dict[str, Any]]): A list of dictionaries each containing
-                the configuration of a layer/module.
-        """
-        with open(config_path) as infile:
-            lines = [
-                line
-                for line in map(str.strip, infile.readlines())
-                if line and not line.startswith("#")
-            ]
-        module_defs: List[Dict[str, Any]] = []
-        for line in lines:
-            if line.startswith("["):
-                module_defs.append({})
-                module_defs[-1]["type"] = line[1:-1].rstrip()
-                if module_defs[-1]["type"] == "convolutional":
-                    module_defs[-1]["batch_normalize"] = 0
-            else:
-                key, value = tuple(map(str.strip, line.split("=")))
-                if value.startswith("$"):
-                    value = module_defs[0].get(value.strip("$"), None)
-                module_defs[-1][key] = value
-        return module_defs
-
-    @staticmethod
-    def _postprocess(tlwhs: np.ndarray, image_shape: Tuple[int, ...]) -> np.ndarray:
-        """Post-processes detection bounding boxes by converting them from
-        [t, l, w, h] to normalized [x1, y1, x2, y2] format which is required by
-        other PeekingDuck draw nodes. (t, l) is the top-left corner, w is
-        width, and h is height. (x1, y1) is the top-left corner and (x2, y2) is
-        the bottom-right corner.
-
-        Args:
-            tlwhs (np.ndarray): Bounding boxes in [t, l, w, h] format.
-            image_shape (Tuple[int, ...]): Dimensions of the original video
-                frame.
-
-        Returns:
-            (np.ndarray): Bounding boxes in normalized [x1, y1, x2, y2] format.
-        """
-        return tlwh2xyxyn(tlwhs, *image_shape)
-
-
-def _combine_stracks(stracks_1: List[STrack], stracks_2: List[STrack]) -> List[STrack]:
-    """Combines two list of STrack together.
-
-    Args:
-        stracks_1 (List[STrack]): List of STrack.
-        stracks_2 (List[STrack]): List of STrack.
-
-    Returns:
-        (List[STrack]): Combined list of STrack.
-    """
-    stracks = {track.track_id: track for track in stracks_1}
-    for track in stracks_2:
-        tid = track.track_id
-        if tid not in stracks:
-            stracks[tid] = track
-    return list(stracks.values())
-
-
-def _remove_duplicate_stracks(
-    stracks_1: List[STrack], stracks_2: List[STrack]
-) -> Tuple[List[STrack], List[STrack]]:
-    """Remove duplicate STrack based on costs computed using
-    Intersection-over-Union (IoU) values. Duplicates are identified by
-    cost<0.15, the STrack that is more recently created is marked as
-    the duplicate.
-
-    Args:
-        stracks_1 (List[STrack]): List of STrack.
-        stracks_2 (List[STrack]): List of STrack.
-
-    Returns:
-        (Tuple[List[STrack], List[STrack]]): Lists of STrack with duplicates
-            removed.
-    """
-    distances = matching.iou_distance(stracks_1, stracks_2)
-    pairs = np.where(distances < 0.15)
-    duplicates_1 = []
-    duplicates_2 = []
-    for idx_1, idx_2 in zip(*pairs):
-        age_1 = stracks_1[idx_1].frame_id - stracks_1[idx_1].start_frame
-        age_2 = stracks_2[idx_2].frame_id - stracks_2[idx_2].start_frame
-        if age_1 > age_2:
-            duplicates_2.append(idx_2)
-        else:
-            duplicates_1.append(idx_1)
-    return (
-        [t for i, t in enumerate(stracks_1) if i not in duplicates_1],
-        [t for i, t in enumerate(stracks_2) if i not in duplicates_2],
-    )
-
-
-def _subtract_stracks(stracks_1: List[STrack], stracks_2: List[STrack]) -> List[STrack]:
-    """Removes stracks_2 from stracks_1.
-
-    Args:
-        stracks_1 (List[STrack]): List of STrack.
-        stracks_2 (List[STrack]): List of STrack.
-
-    Returns:
-        (List[STrack]): List of STrack.
-    """
-    stracks = {track.track_id: track for track in stracks_1}
-    for track in stracks_2:
-        tid = track.track_id
-        if tid in stracks:
-            del stracks[tid]
-    return list(stracks.values())
->>>>>>> d53fa457
+    return list(stracks.values())