--- conflicted
+++ resolved
@@ -3,8 +3,5 @@
 callbacks: {}
 
 show_labels: False
-<<<<<<< HEAD
 color_choice: []
-=======
-show_scores: False
->>>>>>> 73d3ca5f
+show_scores: False