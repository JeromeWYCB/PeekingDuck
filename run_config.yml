--- conflicted
+++ resolved
@@ -1,15 +1,6 @@
-nodes:
-<<<<<<< HEAD
-  - input.live
-  - model.posenet
-  #- model.yolo # model.posenet
-  - draw.poses
-  - draw.bbox # draw.poses
-  - output.screen
-=======
 - input.live
-- model.yolo
+- model.posenet
+- draw.poses
 - draw.bbox
 - custom.draw.fps
-- output.screen
->>>>>>> 874bc5fc
+- output.screen